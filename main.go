package main

import (
	"flag"
	"fmt"
	"math/rand"
	"os"
	"strings"
	"time"

	"go.coder.com/cli"
	"go.coder.com/flog"
)

func init() {
	rand.Seed(time.Now().Unix())
}

const helpTabWidth = 5

var (
	helpTab = strings.Repeat(" ", helpTabWidth)
	// version is overwritten by ci/build.sh.
	version string
)

func main() {
	cli.RunRoot(&rootCmd{})
}

var _ interface {
	cli.Command
	cli.FlaggedCommand
} = new(rootCmd)

type rootCmd struct {
	skipSync          bool
	syncBack          bool
	printVersion      bool
	noReuseConnection bool
	bindAddr          string
	sshFlags          string
}

func (c *rootCmd) Spec() cli.CommandSpec {
	return cli.CommandSpec{
		Name:  "sshcode",
		Usage: c.usage(),
		Desc:  c.description(),
	}
}

func (c *rootCmd) RegisterFlags(fl *flag.FlagSet) {
	fl.BoolVar(&c.skipSync, "skipsync", false, "skip syncing local settings and extensions to remote host")
	fl.BoolVar(&c.syncBack, "b", false, "sync extensions back on termination")
	fl.BoolVar(&c.printVersion, "version", false, "print version information and exit")
<<<<<<< HEAD
	fl.BoolVar(&c.noReuseConnection, "no-reuse-connection", false, "do not reuse SSH connection via control socket")
	fl.StringVar(&c.bindAddr, "bind", "", "local bind address for ssh tunnel")
=======
	fl.StringVar(&c.bindAddr, "bind", "", "local bind address for SSH tunnel, in [HOST][:PORT] syntax (default: 127.0.0.1)")
>>>>>>> 8c07a080
	fl.StringVar(&c.sshFlags, "ssh-flags", "", "custom SSH flags")
}

func (c *rootCmd) Run(fl *flag.FlagSet) {
	if c.printVersion {
		fmt.Printf("%v\n", version)
		os.Exit(0)
	}

	host := fl.Arg(0)
	if host == "" {
		// If no host is specified output the usage.
		fl.Usage()
		os.Exit(1)
	}

	dir := fl.Arg(1)
	if dir == "" {
		dir = "~"
	}

	err := sshCode(host, dir, options{
		skipSync:        c.skipSync,
		sshFlags:        c.sshFlags,
		bindAddr:        c.bindAddr,
		syncBack:        c.syncBack,
		reuseConnection: !c.noReuseConnection,
	})

	if err != nil {
		flog.Fatal("error: %v", err)
	}
}

func (c *rootCmd) usage() string {
	return "[FLAGS] HOST [DIR]"
}

func (c *rootCmd) description() string {
	return fmt.Sprintf(`Start VS Code via code-server over SSH.

Environment variables:
%v%v use special VS Code settings dir.
%v%v use special VS Code extensions dir.

More info: https://github.com/cdr/sshcode

Arguments:
%vHOST is passed into the ssh command. Valid formats are '<ip-address>' or 'gcp:<instance-name>'.
%vDIR is optional.`,
		helpTab, vsCodeConfigDirEnv,
		helpTab, vsCodeExtensionsDirEnv,
		helpTab,
		helpTab,
	)
}<|MERGE_RESOLUTION|>--- conflicted
+++ resolved
@@ -54,12 +54,8 @@
 	fl.BoolVar(&c.skipSync, "skipsync", false, "skip syncing local settings and extensions to remote host")
 	fl.BoolVar(&c.syncBack, "b", false, "sync extensions back on termination")
 	fl.BoolVar(&c.printVersion, "version", false, "print version information and exit")
-<<<<<<< HEAD
 	fl.BoolVar(&c.noReuseConnection, "no-reuse-connection", false, "do not reuse SSH connection via control socket")
-	fl.StringVar(&c.bindAddr, "bind", "", "local bind address for ssh tunnel")
-=======
 	fl.StringVar(&c.bindAddr, "bind", "", "local bind address for SSH tunnel, in [HOST][:PORT] syntax (default: 127.0.0.1)")
->>>>>>> 8c07a080
 	fl.StringVar(&c.sshFlags, "ssh-flags", "", "custom SSH flags")
 }
 
